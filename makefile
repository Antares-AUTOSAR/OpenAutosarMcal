--- conflicted
+++ resolved
@@ -4,12 +4,7 @@
 #---Files to compile
 SRCS = main.c startup.c Nvic.c Port.c Port_Cfg.c Crc.c Dio.c Gpt.c Gpt_Cfg.c
 SRCS += Can.c Can_Lcfg.c Can_Arch.c  Pwm.c Pwm_Lcfg.c Pwm_Arch.c Det.c Det_Lcfg.c
-<<<<<<< HEAD
-SRCS += Fls.c Fls_Lcfg.c 
-
-=======
-SRCS += Mcu.c Mcu_Lcfg.c Mcu_Arch.c
->>>>>>> d5959d4f
+SRCS += Mcu.c Mcu_Lcfg.c Mcu_Arch.c Fls.c Fls_Lcfg.c 
 
 #---Linker script
 LINKER = linker.ld
