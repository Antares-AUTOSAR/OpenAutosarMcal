--- conflicted
+++ resolved
@@ -2,11 +2,7 @@
 TARGET = mcal
 
 #---Files to compile
-<<<<<<< HEAD
-SRCS = main.c startup.c Nvic.c Port.c Port_Cfg.c Dio.c
-=======
-SRCS = main.c startup.c Nvic.c Port.c Port_Cfg.c Crc.c
->>>>>>> 61e6ad70
+SRCS = main.c startup.c Nvic.c Port.c Port_Cfg.c Crc.c Dio.c 
 
 #---Linker script
 LINKER = linker.ld
