# Ceedling configuration to run unit testing with code coverage using GCC compiler and the 
# mcal library, user only has to type make test target from the makefile to run
# all the unit test cases written on files in folder test 
:project:
  :build_root: Build/ceedling/       # Directory where ceedling will place its output
  :use_test_preprocessor: TRUE
  :use_auxiliary_dependencies: TRUE
  :test_file_prefix: test_


# Project paths for test and source and header files
:paths:
  :test:
    - test/**    # directory where the unit testing are
    - test/support/**
  :source:
    - autosar/**      # directory where the functions to test are
    - autosar/libs/**
    - autosar/Sys/**
    - -:autosar/mcal/regs/** # exclude the registers from the source
    - -:cfg/** 

# Since there isn't a equivalent source for Cfh.h files, it is necesary to add manually the 
# corresponding source Lcfc.c files in this way
:files:
  :support:
    - test/support/Can_Lcfg.c
    - test/support/Mcu_Lcfg.c
    - test/support/Dio_Lcfg.c

# Global defines applicable only when you run the code using ceedling
:defines:
  :test:
    - UTEST           # define the macro UTEST to remove the static qualifier
  

# Plugins to add extra functionality to ceedling, like code coverage and pretty reports
:plugins: 
  :load_paths:
    - "#{Ceedling.load_path}"
  :enabled:
    - stdout_pretty_tests_report
    - module_generator
    - gcov


# enable and configure code coverage 
:gcov:
  :abort_on_uncovered: true
  :uncovered_ignore_list:
    - main.c #
    - startup.c #
    - autosar/mcal/Port/Port.c
<<<<<<< HEAD
    - autosar/mcal/Port/Port_Arch.c
    - autosar/mcal/Dio/Dio.c
    - autosar/mcal/Dio/Dio_Arch.c
=======
>>>>>>> c00e3fd4
    - autosar/mcal/Gpt/Gpt.c
    - autosar/mcal/Can/Can_Arch.c
    - autosar/mcal/Pwm/Pwm.c
    - autosar/mcal/Pwm/Pwm_Arch.c
    - autosar/mcal/Spi/Spi.c
    - autosar/mcal/Det/Det.c
    - autosar/mcal/Fls/Fls.c
    - autosar/mcal/Fls/Fls_Arch.c
    - autosar/mcal/Spi/Spi_Arch.c
    - autosar/Sys/Det.c
    - autosar/mcal/Mcu/Mcu_Arch.c
    - autosar/mcal/Adc/Adc.c
    - autosar/mcal/Adc/Adc_Arch.c
  :utilities:
    - gcovr
  :reports:
    - HtmlDetailed
  :gcovr:
    :report_exclude:


# Configure the mock generator
:cmock:
  :mock_prefix: mock_         # Generate mock version using mock prefix
  :treat_externs: :include
  :when_no_prototypes: :warn
  :enforce_strict_ordering: TRUE
  :includes:
    - Std_Types.h             # Include by default this header on each mock file
  :plugins:
    - :ignore                 # Generate <function>_Ignore and <function>_IgnoreAndReturn
    - :ignore_arg             # Generate <function>_IgnoreArg_<param_name>
    - :expect_any_args        # Generate <function>_func_ExpectAnyArgs and <function>_func_ExpectAnyArgsAndReturn
    - :array                  # Generate <function>_ExpectWithArray and <function>_ExpectWithArrayAndReturn
    - :callback               # Generate <function>_ 
    - :return_thru_ptr        # Generate <function>_ReturnArrayThruPtr_<param_name> and <function>_ReturnMemThruPtr_<param_name>
  
    
# extra flags to add to default compiler GCC whe run commands ceedling test:all and ceedling gcov:all
# these flags are the same written in the makefile used to build the project plus three extra flags
# for some reason are needed by GCC to avoid cast warnings in HAL library
:flags:
  :test:        # flags when GCC runs with ceedling test:all
    :compile:
      :*:
        - -O0
        - -ffunction-sections
        - -fdata-sections
        - -fno-builtin
        - -std=c99
        - -pedantic
        - -Wall
        - -Werror
        - -Wstrict-prototypes
        - -fsigned-char
        - -fomit-frame-pointer
        - -fverbose-asm
        # Extra flags to avoid cast warnings in the HAL library
        - -Wno-int-to-pointer-cast 
        - -Wno-pointer-to-int-cast
        - -Wno-error=address
  :gcov:        # flags when GCC runs with ceedling gcov:all
    :compile:
      :*:
        - -O0
        - -ffunction-sections
        - -fdata-sections
        - -fno-builtin
        - -std=c99
        - -pedantic
        - -Wall
        - -Werror
        - -Wstrict-prototypes
        - -fsigned-char
        - -fomit-frame-pointer
        - -fverbose-asm
        # Extra flags to avoid cast warnings in the HAL library
        - -Wno-int-to-pointer-cast 
        - -Wno-pointer-to-int-cast
        - -Wno-error=address<|MERGE_RESOLUTION|>--- conflicted
+++ resolved
@@ -51,12 +51,9 @@
     - main.c #
     - startup.c #
     - autosar/mcal/Port/Port.c
-<<<<<<< HEAD
     - autosar/mcal/Port/Port_Arch.c
     - autosar/mcal/Dio/Dio.c
     - autosar/mcal/Dio/Dio_Arch.c
-=======
->>>>>>> c00e3fd4
     - autosar/mcal/Gpt/Gpt.c
     - autosar/mcal/Can/Can_Arch.c
     - autosar/mcal/Pwm/Pwm.c
