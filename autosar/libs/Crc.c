--- conflicted
+++ resolved
@@ -204,7 +204,6 @@
     return crcValue;
 }
 
-<<<<<<< HEAD
 /**
  * @brief   **Calculate a CRC of 16 bits and polynomial of 0xA001**
  *
@@ -233,8 +232,6 @@
  *
  * @reqs   SWS_Crc_00071
  */
-=======
->>>>>>> 01da17e5
 uint16 Crc_CalculateCRC16ARC( const uint8 *Crc_DataPtr, uint32 Crc_Length, uint16 Crc_StartValue16, boolean Crc_IsFirstCall )
 {
     const uint16 Crc_Polynomial = CRC_16BITARC_POLYNOMIAL_REFLECTED;
@@ -459,7 +456,6 @@
     return crcValue;
 }
 
-<<<<<<< HEAD
 /**
  * @brief   **Fuunction to assign values to VersionInfo structure**
  *
@@ -482,10 +478,6 @@
  *
  * @reqs   SWS_Crc_00021
  */
-=======
-/*
-Real prototype
->>>>>>> 01da17e5
 void Crc_GetVersionInfo( Std_VersionInfoType *Versioninfo )
 */
 uint8 Crc_GetVersionInfo( Std_VersionInfoType *Versioninfo )
